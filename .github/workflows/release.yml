--- conflicted
+++ resolved
@@ -136,11 +136,7 @@
               echo "Publishing $(basename $pkg)..."
               # Update package name to use GitHub Packages scope
               sed -i 's/"name": "@forgebase-ts\/\(.*\)"/"name": "@forgebase\/\1"/' package.json
-<<<<<<< HEAD
               npm publish --access public --registry https://npm.pkg.github.com
-=======
-              npm publish --access public
->>>>>>> a3936927
               cd -
             fi
           done
